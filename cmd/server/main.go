package main

import (
	"fmt"
	"net/http"
<<<<<<< HEAD
=======
	"os"
	"strings"
>>>>>>> 37593dee
	"time"

	"github.com/example/smallauth/internal/api"
	"github.com/example/smallauth/internal/config"
	"github.com/example/smallauth/internal/db"
	"github.com/example/smallauth/internal/mail"
	"github.com/example/smallauth/internal/middleware"
	"github.com/gin-gonic/gin"
<<<<<<< HEAD
=======
	"github.com/sirupsen/logrus"
>>>>>>> 37593dee
)

// @title SmallAuth API
// @version 1.0
// @description Auth microservice with RBAC, password recovery, and security features
// @host localhost:8080
// @BasePath /

func main() {
	cfg := config.LoadConfig()
	conn, err := db.ConnectDB(cfg)
	if err != nil {
		panic("failed to connect to database: " + err.Error())
	}
	fmt.Println("Database connected. smallAuth server starting...")

	// Run DB migrations
	if err := db.MigrateDB(conn); err != nil {
		panic("failed to run migrations: " + err.Error())
	}
	fmt.Println("Database migrations complete.")

	// Check DB connection
	dbSQL, err := conn.DB()
	if err != nil {
		panic("failed to get DB instance: " + err.Error())
	}
	if err := dbSQL.Ping(); err != nil {
		panic("failed to ping database: " + err.Error())
	}
	fmt.Println("Database ping successful.")

	// Set Gin to release mode for production
	gin.SetMode(gin.ReleaseMode)

	// Configure trusted proxies from env
	trustedProxies := os.Getenv("GIN_TRUSTED_PROXIES")
	var proxyList []string
	if trustedProxies != "" {
		proxyList = strings.Split(trustedProxies, ",")
	} else {
		proxyList = []string{"127.0.0.1"}
	}
	router := gin.New()
	if err := router.SetTrustedProxies(proxyList); err != nil {
		logrus.WithError(err).Fatal("Failed to set trusted proxies")
	}

	mailer := mail.NewSMTPMailer(cfg)

	// Public endpoints with rate limiting
	router.Use(middleware.RateLimitMiddleware(cfg.RateLimitMaxRequests, time.Duration(cfg.RateLimitWindowSeconds)*time.Second))

	// Public endpoints
	router.POST("/register", api.RegisterUserHandler(conn, cfg))
	router.POST("/login", middleware.BruteForceProtectionMiddleware(cfg.BruteForceMaxAttempts, time.Duration(cfg.BruteForceBlockSeconds)*time.Second), func(c *gin.Context) {
		// Call the actual login handler
		api.LoginHandler(conn, cfg)(c)
		// If login failed, register failed attempt
		if c.Writer.Status() == http.StatusUnauthorized {
			middleware.RegisterFailedLogin(c.ClientIP(), cfg.BruteForceMaxAttempts, time.Duration(cfg.BruteForceBlockSeconds)*time.Second)
		} else if c.Writer.Status() == http.StatusOK {
			middleware.ResetLoginAttempts(c.ClientIP())
		}
	})
	router.POST("/token/validate", api.ValidateTokenHandler(cfg))
	router.POST("/user/recover", api.RecoverPasswordHandler(conn, cfg, mailer))
	router.GET("/health", api.HealthHandler())

	// Authenticated endpoints
	authMW := middleware.AuthMiddleware(cfg, conn)
	authGroup := router.Group("/")
	authGroup.Use(authMW)
	authGroup.GET("/user", api.GetCurrentUserHandler(conn))
	authGroup.PUT("/user", api.UpdateUserHandler(conn))
	authGroup.PUT("/user/password", api.ChangePasswordHandler(conn, cfg))
	authGroup.PUT("/user/auto-redirect", api.SetAutoRedirectHandler(conn))

	// Admin endpoints (add RBAC middleware for permission checks)
	adminGroup := authGroup.Group("/admin")
	middleware.SetupAdminRBAC(adminGroup)
	adminGroup.GET("/users", api.ListUsersHandler(conn))
	adminGroup.PUT("/users/:id/roles", api.ChangeUserRolesHandler(conn))

	// Start server
	router.Run()
}<|MERGE_RESOLUTION|>--- conflicted
+++ resolved
@@ -3,11 +3,8 @@
 import (
 	"fmt"
 	"net/http"
-<<<<<<< HEAD
-=======
 	"os"
 	"strings"
->>>>>>> 37593dee
 	"time"
 
 	"github.com/example/smallauth/internal/api"
@@ -16,10 +13,7 @@
 	"github.com/example/smallauth/internal/mail"
 	"github.com/example/smallauth/internal/middleware"
 	"github.com/gin-gonic/gin"
-<<<<<<< HEAD
-=======
 	"github.com/sirupsen/logrus"
->>>>>>> 37593dee
 )
 
 // @title SmallAuth API
